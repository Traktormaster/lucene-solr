<!--
 Licensed to the Apache Software Foundation (ASF) under one or more
 contributor license agreements.  See the NOTICE file distributed with
 this work for additional information regarding copyright ownership.
 The ASF licenses this file to You under the Apache License, Version 2.0
 (the "License"); you may not use this file except in compliance with
 the License.  You may obtain a copy of the License at

     http://www.apache.org/licenses/LICENSE-2.0

 Unless required by applicable law or agreed to in writing, software
 distributed under the License is distributed on an "AS IS" BASIS,
 WITHOUT WARRANTIES OR CONDITIONS OF ANY KIND, either express or implied.
 See the License for the specific language governing permissions and
 limitations under the License.
-->

<project name="common-solr" default="default" xmlns:rsel="antlib:org.apache.tools.ant.types.resources.selectors">
  <description>
    This file is designed for importing into a main build file, and not intended
    for standalone use.
  </description>

  <dirname file="${ant.file.common-solr}" property="common-solr.dir"/>

  <property name="Name" value="Solr" />
<<<<<<< HEAD
  
  <!-- solr uses Java 11 -->
  <property name="javac.release" value="11"/>
=======

  <!-- solr uses Java 8 -->
  <property name="javac.release" value="8"/>
>>>>>>> 2533fd1e
  <property name="javac.args" value="-Xlint:-deprecation"/>
  <property name="javac.profile.args" value=""/>

  <property name="dest" location="${common-solr.dir}/build" />
  <property name="build.dir" location="${dest}/${ant.project.name}"/>
  <property name="jacoco.report.dir" location="${dest}/jacoco"/>
  <property name="dist" location="${common-solr.dir}/dist"/>
  <property name="package.dir" location="${common-solr.dir}/package"/>
  <property name="maven.dist.dir" location="${package.dir}/maven"/>
  <property name="lucene-libs" location="${dest}/lucene-libs" />
  <property name="tests.userdir" location="src/test-files"/>
  <property name="tests.policy" location="${common-solr.dir}/../lucene/tools/junit4/solr-tests.policy"/>
  <property name="server.dir" location="${common-solr.dir}/server" />
  <property name="example" location="${common-solr.dir}/example" />
  <property name="javadoc.dir" location="${dest}/docs"/>
  <property name="javadoc-online.dir" location="${dest}/docs-online"/>
  <property name="tests.cleanthreads.sysprop" value="perClass"/>

  <property name="changes.target.dir" location="${dest}/docs/changes"/>
  <property name="license.dir" location="${common-solr.dir}/licenses"/>

  <property name="solr.tgz.unpack.dir" location="${common-solr.dir}/build/solr.tgz.unpacked"/>
  <property name="dist.jar.dir.prefix" value="${solr.tgz.unpack.dir}/solr"/>
  <property name="dist.jar.dir.suffix" value="dist"/>

  <import file="${common-solr.dir}/../lucene/module-build.xml"/>

  <property name="solr.tgz.file" location="${common-solr.dir}/package/solr-${version}.tgz"/>
  <available file="${solr.tgz.file}" property="solr.tgz.exists"/>
  <available type="dir" file="${solr.tgz.unpack.dir}" property="solr.tgz.unpack.dir.exists"/>
  <target name="-ensure-solr-tgz-exists" unless="solr.tgz.exists">
    <ant dir="${common-solr.dir}" target="create-package" inheritall="false">
      <propertyset refid="uptodate.and.compiled.properties"/>
    </ant>
  </target>
  <target name="-unpack-solr-tgz" unless="${solr.tgz.unpack.dir.exists}">
    <antcall target="-ensure-solr-tgz-exists">
      <propertyset refid="uptodate.and.compiled.properties"/>
    </antcall>
    <mkdir dir="${solr.tgz.unpack.dir}"/>
    <untar compression="gzip" src="${solr.tgz.file}" dest="${solr.tgz.unpack.dir}">
      <patternset refid="patternset.lucene.solr.jars"/>
    </untar>
  </target>

  <!-- backwards compatibility with existing targets/tasks; TODO: remove this! -->
  <property name="fullnamever" value="${final.name}"/>

  <path id="additional.dependencies">
    <fileset dir="${common-solr.dir}/core/lib" excludes="${common.classpath.excludes}"/>
    <fileset dir="${common-solr.dir}/solrj/lib" excludes="${common.classpath.excludes}"/>
    <fileset dir="${common-solr.dir}/server/lib" excludes="${common.classpath.excludes}"/>
    <fileset dir="${common-solr.dir}/example/example-DIH/solr/db/lib" excludes="${common.classpath.excludes}"/>
    <fileset dir="lib" excludes="${common.classpath.excludes}" erroronmissingdir="false"/>
  </path>

  <path id="solr.lucene.libs">
    <!-- List of jars that will be used as the foundation for both
         the base classpath, as well as copied into the lucene-libs dir
         in the release.
    -->
    <!-- NOTE: lucene-core is explicitly not included because of the
         base.classpath (compilation & tests are done directly against
         the class files w/o needing to build the jar)
    -->
    <pathelement location="${analyzers-common.jar}"/>
    <pathelement location="${analyzers-kuromoji.jar}"/>
    <pathelement location="${analyzers-nori.jar}"/>
    <pathelement location="${analyzers-phonetic.jar}"/>
    <pathelement location="${codecs.jar}"/>
    <pathelement location="${backward-codecs.jar}"/>
    <pathelement location="${highlighter.jar}"/>
    <pathelement location="${memory.jar}"/>
    <pathelement location="${misc.jar}"/>
    <pathelement location="${spatial-extras.jar}"/>
    <pathelement location="${spatial3d.jar}"/>
    <pathelement location="${expressions.jar}"/>
    <pathelement location="${suggest.jar}"/>
    <pathelement location="${grouping.jar}"/>
    <pathelement location="${queries.jar}"/>
    <pathelement location="${queryparser.jar}"/>
    <pathelement location="${join.jar}"/>
    <pathelement location="${sandbox.jar}"/>
    <pathelement location="${classification.jar}"/>
  </path>

  <path id="solr.base.classpath">
    <pathelement location="${common-solr.dir}/build/solr-solrj/classes/java"/>
    <pathelement location="${common-solr.dir}/build/solr-core/classes/java"/>
    <path refid="solr.lucene.libs" />
    <path refid="additional.dependencies"/>
    <path refid="base.classpath"/>
  </path>

  <path id="classpath" refid="solr.base.classpath"/>

  <path id="solr.test.base.classpath">
    <pathelement path="${common-solr.dir}/build/solr-test-framework/classes/java"/>
    <fileset dir="${common-solr.dir}/test-framework/lib">
      <include name="*.jar"/>
      <exclude name="junit-*.jar" />
      <exclude name="randomizedtesting-runner-*.jar" />
      <exclude name="ant*.jar" />
    </fileset>
    <pathelement path="src/test-files"/>
    <path refid="test.base.classpath"/>
  </path>

  <path id="test.classpath" refid="solr.test.base.classpath"/>

  <macrodef name="solr-contrib-uptodate">
    <attribute name="name"/>
    <attribute name="property" default="@{name}.uptodate"/>
    <attribute name="classpath.property" default="@{name}.jar"/>
    <!-- set jarfile only, if the target jar file has no generic name -->
    <attribute name="jarfile" default="${common-solr.dir}/build/contrib/solr-@{name}/solr-@{name}-${version}.jar"/>
    <sequential>
      <!--<echo message="Checking '@{jarfile}' against source folder '${common.dir}/contrib/@{name}/src/java'"/>-->
      <property name="@{classpath.property}" location="@{jarfile}"/>
      <uptodate property="@{property}" targetfile="@{jarfile}">
        <srcfiles dir="${common-solr.dir}/contrib/@{name}/src/java" includes="**/*.java"/>
      </uptodate>
    </sequential>
  </macrodef>

  <!--
    We don't want to run HDFS tests on Windows by default, because they require Cygwin.
    Cygwin users can explicitly set -Dtests.disableHdfs=false to enable Hdfs related testing.
  -->
  <condition property="tests.disableHdfs" value="true">
    <os family="windows"/>
  </condition>

  <target name="validate" depends="compile-tools">
  </target>

  <target name="init-dist" depends="resolve-groovy">
    <mkdir dir="${build.dir}"/>
    <mkdir dir="${package.dir}"/>
    <mkdir dir="${dist}"/>
    <mkdir dir="${maven.dist.dir}"/>
  </target>

  <target name="prep-lucene-jars"
          depends="resolve-groovy,
                   jar-lucene-core, jar-backward-codecs, jar-analyzers-phonetic, jar-analyzers-kuromoji, jar-analyzers-nori, jar-codecs,jar-expressions, jar-suggest, jar-highlighter, jar-memory,
                   jar-misc, jar-spatial-extras, jar-spatial3d, jar-grouping, jar-queries, jar-queryparser, jar-join, jar-sandbox, jar-classification">
      <property name="solr.deps.compiled" value="true"/>
  </target>

  <target name="lucene-jars-to-solr"
          depends="-lucene-jars-to-solr-not-for-package,-lucene-jars-to-solr-package"/>

  <target name="-lucene-jars-to-solr-not-for-package" unless="called.from.create-package">
    <sequential>
      <antcall target="prep-lucene-jars" inheritall="true"/>
      <property name="solr.deps.compiled" value="true"/>
      <copy todir="${lucene-libs}" preservelastmodified="true" flatten="true" failonerror="true" overwrite="true">
        <path refid="solr.lucene.libs" />
        <!-- NOTE: lucene-core is not already included in "solr.lucene.libs" because of its use in classpaths. -->
        <fileset file="${lucene-core.jar}" />
      </copy>
    </sequential>
  </target>

  <target name="-lucene-jars-to-solr-package" if="called.from.create-package">
    <sequential>
      <antcall target="-unpack-lucene-tgz" inheritall="true"/>
      <pathconvert property="relative.solr.lucene.libs" pathsep=",">
        <path refid="solr.lucene.libs"/>
        <fileset file="${lucene-core.jar}"/>
        <globmapper from="${common.build.dir}/*" to="*" handledirsep="true"/>
      </pathconvert>
      <mkdir dir="${lucene-libs}"/>
      <copy todir="${lucene-libs}" preservelastmodified="true" flatten="true" failonerror="true" overwrite="true">
        <fileset dir="${lucene.tgz.unpack.dir}/lucene-${version}" includes="${relative.solr.lucene.libs}"/>
      </copy>
    </sequential>
  </target>

  <!-- Shared core/solrj/test-framework/contrib targets -->

  <macrodef name="solr-jarify" description="Builds a Solr JAR file">
    <attribute name="basedir" default="${build.dir}/classes/java"/>
    <attribute name="destfile" default="${build.dir}/${final.name}.jar"/>
    <attribute name="title" default="Apache Solr Search Server: ${ant.project.name}"/>
    <attribute name="excludes" default="**/pom.xml,**/*.iml"/>
    <attribute name="metainf.source.dir" default="${common-solr.dir}"/>
    <attribute name="implementation.title" default="org.apache.solr"/>
    <attribute name="manifest.file" default="${manifest.file}"/>
    <element name="solr-jarify-filesets" optional="true"/>
    <element name="solr-jarify-additional-manifest-attributes" optional="true"/>
    <sequential>
      <jarify basedir="@{basedir}" destfile="@{destfile}"
              title="@{title}" excludes="@{excludes}"
              metainf.source.dir="@{metainf.source.dir}"
              implementation.title="@{implementation.title}"
              manifest.file="@{manifest.file}">
        <filesets>
          <solr-jarify-filesets />
        </filesets>
        <jarify-additional-manifest-attributes>
          <solr-jarify-additional-manifest-attributes />
        </jarify-additional-manifest-attributes>
      </jarify>
    </sequential>
  </macrodef>

  <target name="jar-core" depends="compile-core">
    <solr-jarify/>
  </target>

  <target name="compile-core" depends="prep-lucene-jars,resolve-example,resolve-server,common.compile-core"/>
  <target name="compile-test" depends="compile-solr-test-framework,common.compile-test"/>

  <target name="dist" depends="jar-core">
    <copy file="${build.dir}/${fullnamever}.jar" todir="${dist}"/>
  </target>

  <property name="lucenedocs" location="${common.dir}/build/docs"/>

  <!-- dependency to ensure all lucene javadocs are present -->
  <target name="lucene-javadocs" depends="javadocs-lucene-core,javadocs-analyzers-common,javadocs-analyzers-icu,javadocs-analyzers-kuromoji,javadocs-analyzers-nori,javadocs-analyzers-phonetic,javadocs-analyzers-smartcn,javadocs-analyzers-morfologik,javadocs-analyzers-stempel,javadocs-backward-codecs,javadocs-codecs,javadocs-expressions,javadocs-suggest,javadocs-grouping,javadocs-queries,javadocs-queryparser,javadocs-highlighter,javadocs-memory,javadocs-misc,javadocs-spatial-extras,javadocs-join,javadocs-test-framework"/>

  <!-- create javadocs for the current module -->
  <target name="javadocs" depends="compile-core,define-lucene-javadoc-url,lucene-javadocs,javadocs-solr-core,check-javadocs-uptodate" unless="javadocs-uptodate-${name}">
     <sequential>
      <mkdir dir="${javadoc.dir}/${name}"/>
      <solr-invoke-javadoc>
        <solrsources>
          <packageset dir="${src.dir}"/>
        </solrsources>
        <links>
          <link href="../solr-solrj"/>
          <link href="../solr-core"/>
        </links>
      </solr-invoke-javadoc>
      <solr-jarify basedir="${javadoc.dir}/${name}" destfile="${build.dir}/${final.name}-javadoc.jar"/>
     </sequential>
  </target>

  <target name="check-solr-core-javadocs-uptodate" unless="solr-core-javadocs.uptodate">
    <uptodate property="solr-core-javadocs.uptodate" targetfile="${build.dir}/solr-core/solr-core-${version}-javadoc.jar">
       <srcfiles dir="${common-solr.dir}/core/src/java" includes="**/*.java"/>
    </uptodate>
  </target>

  <target name="check-solrj-javadocs-uptodate" unless="solrj-javadocs.uptodate">
    <uptodate property="solrj-javadocs.uptodate" targetfile="${build.dir}/solr-solrj/solr-solrj-${version}-javadoc.jar">
       <srcfiles dir="${common-solr.dir}/solrj/src/java" includes="**/*.java"/>
    </uptodate>
  </target>

  <target name="javadocs-solr-core" depends="check-solr-core-javadocs-uptodate" unless="solr-core-javadocs.uptodate">
    <ant dir="${common-solr.dir}/core" target="javadocs" inheritAll="false">
      <propertyset refid="uptodate.and.compiled.properties"/>
    </ant>
    <property name="solr-core-javadocs.uptodate" value="true"/>
  </target>

  <target name="javadocs-solrj" depends="check-solrj-javadocs-uptodate" unless="solrj-javadocs.uptodate">
    <ant dir="${common-solr.dir}/solrj" target="javadocs" inheritAll="false">
      <propertyset refid="uptodate.and.compiled.properties"/>
    </ant>
    <property name="solrj-javadocs.uptodate" value="true"/>
  </target>

  <!-- macro to create solr javadocs with links to lucene. make sure calling task depends on lucene-javadocs -->
  <macrodef name="solr-invoke-javadoc">
      <element name="solrsources" optional="yes"/>
      <element name="links" optional="yes"/>
      <attribute name="destdir" default="${javadoc.dir}/${name}"/>
      <attribute name="title" default="${Name} ${version} ${name} API"/>
      <attribute name="overview" default="${src.dir}/overview.html"/>
    <sequential>
      <mkdir dir="@{destdir}"/>
      <invoke-javadoc destdir="@{destdir}" title="@{title}" overview="@{overview}">
        <sources>
          <solrsources/>
          <link offline="true" href="${lucene.javadoc.url}core" packagelistloc="${lucenedocs}/core"/>
          <link offline="true" href="${lucene.javadoc.url}analyzers-common" packagelistloc="${lucenedocs}/analyzers-common"/>
          <link offline="true" href="${lucene.javadoc.url}analyzers-icu" packagelistloc="${lucenedocs}/analyzers-icu"/>
          <link offline="true" href="${lucene.javadoc.url}analyzers-kuromoji" packagelistloc="${lucenedocs}/analyzers-kuromoji"/>
          <link offline="true" href="${lucene.javadoc.url}analyzers-nori" packagelistloc="${lucenedocs}/analyzers-nori"/>
          <link offline="true" href="${lucene.javadoc.url}analyzers-morfologik" packagelistloc="${lucenedocs}/analyzers-morfologik"/>
          <link offline="true" href="${lucene.javadoc.url}analyzers-phonetic" packagelistloc="${lucenedocs}/analyzers-phonetic"/>
          <link offline="true" href="${lucene.javadoc.url}analyzers-smartcn" packagelistloc="${lucenedocs}/analyzers-smartcn"/>
          <link offline="true" href="${lucene.javadoc.url}analyzers-stempel" packagelistloc="${lucenedocs}/analyzers-stempel"/>
          <link offline="true" href="${lucene.javadoc.url}backward-codecs" packagelistloc="${lucenedocs}/backward-codecs"/>
          <link offline="true" href="${lucene.javadoc.url}codecs" packagelistloc="${lucenedocs}/codecs"/>
          <link offline="true" href="${lucene.javadoc.url}expressions" packagelistloc="${lucenedocs}/expressions"/>
          <link offline="true" href="${lucene.javadoc.url}suggest" packagelistloc="${lucenedocs}/suggest"/>
          <link offline="true" href="${lucene.javadoc.url}grouping" packagelistloc="${lucenedocs}/grouping"/>
          <link offline="true" href="${lucene.javadoc.url}join" packagelistloc="${lucenedocs}/join"/>
          <link offline="true" href="${lucene.javadoc.url}queries" packagelistloc="${lucenedocs}/queries"/>
          <link offline="true" href="${lucene.javadoc.url}queryparser" packagelistloc="${lucenedocs}/queryparser"/>
          <link offline="true" href="${lucene.javadoc.url}highlighter" packagelistloc="${lucenedocs}/highlighter"/>
          <link offline="true" href="${lucene.javadoc.url}memory" packagelistloc="${lucenedocs}/memory"/>
          <link offline="true" href="${lucene.javadoc.url}misc" packagelistloc="${lucenedocs}/misc"/>
          <link offline="true" href="${lucene.javadoc.url}classification" packagelistloc="${lucenedocs}/classification"/>
          <link offline="true" href="${lucene.javadoc.url}spatial-extras" packagelistloc="${lucenedocs}/spatial-extras"/>
          <links/>
          <link href=""/>
        </sources>
      </invoke-javadoc>
    </sequential>
  </macrodef>

  <target name="define-lucene-javadoc-url" depends="resolve-groovy" unless="lucene.javadoc.url">
    <property name="useLocalJavadocUrl" value=""/>
    <groovy><![CDATA[
      String url, version = properties['version'];
      String useLocalJavadocUrl = properties['useLocalJavadocUrl'];
      if (version != properties['version.base'] || Boolean.parseBoolean(useLocalJavadocUrl)) {
        url = new File(properties['common.dir'], 'build' + File.separator + 'docs').toURI().toASCIIString();
        if (!(url =~ /\/$/)) url += '/';
      } else {
        version = version.replace('.', '_');
        url = 'http://lucene.apache.org/core/' + version + '/';
      }
      task.log('Using the following URL to refer to Lucene Javadocs: ' + url);
      properties['lucene.javadoc.url'] = url;
    ]]></groovy>
  </target>

  <target name="define-solr-javadoc-url" depends="resolve-groovy" unless="solr.javadoc.url">
    <groovy><![CDATA[
      String url, version = properties['version'];
      if (version != properties['version.base']) {
        url = '';
        task.log('Disabled Solr Javadocs online URL for packaging (custom build / SNAPSHOT version).');
      } else {
        version = version.replace('.', '_');
        url = 'http://lucene.apache.org/solr/' + version + '/';
        task.log('Using the following URL to refer to Solr Javadocs: ' + url);
      }
      properties['solr.javadoc.url'] = url;
    ]]></groovy>
  </target>

  <target name="jar-src">
    <sequential>
      <mkdir dir="${build.dir}"/>
      <solr-jarify basedir="${src.dir}" destfile="${build.dir}/${final.name}-src.jar">
        <solr-jarify-filesets>
          <fileset dir="${resources.dir}" erroronmissingdir="no"/>
        </solr-jarify-filesets>
      </solr-jarify>
    </sequential>
  </target>

  <target name="-validate-maven-dependencies" depends="-validate-maven-dependencies.init">
    <m2-validate-dependencies pom.xml="${maven.pom.xml}" licenseDirectory="${license.dir}">
      <additional-filters>
        <replaceregex pattern="jetty([^/]+)$" replace="jetty" flags="gi" />
        <replaceregex pattern="slf4j-([^/]+)$" replace="slf4j" flags="gi" />
        <replaceregex pattern="(bcmail|bcprov)-([^/]+)$" replace="\1" flags="gi" />
      </additional-filters>
      <excludes>
        <rsel:or>
          <rsel:name name="**/lucene-*-${maven.version.glob}.jar" handledirsep="true"/>
          <rsel:name name="**/solr-*-${maven.version.glob}.jar" handledirsep="true"/>
          <!-- TODO: figure out what is going on here with servlet-apis -->
          <rsel:name name="**/*servlet*.jar" handledirsep="true"/>
        </rsel:or>
      </excludes>
    </m2-validate-dependencies>
  </target>

  <!-- Solr core targets -->
  <target name="compile-solr-core" description="Compile Solr core." unless="solr.core.compiled">
    <ant dir="${common-solr.dir}/core" target="compile-core" inheritAll="false">
      <propertyset refid="uptodate.and.compiled.properties"/>
    </ant>
    <property name="solr.core.compiled" value="true"/>
  </target>
  <target name="compile-test-solr-core" description="Compile solr core tests">
    <ant dir="${common-solr.dir}/core" target="compile-test" inheritAll="false">
      <propertyset refid="uptodate.and.compiled.properties"/>
    </ant>
    <property name="solr.core.compiled" value="true"/>
  </target>
  <target name="dist-core" depends="init-dist"
          description="Creates the Solr JAR Distribution file.">
    <ant dir="${common-solr.dir}/core" target="dist" inheritall="false">
      <propertyset refid="uptodate.and.compiled.properties"/>
    </ant>
  </target>

  <!-- Solrj targets -->
  <target name="compile-solrj" description="Compile the java client." unless="solrj.compiled">
    <ant dir="${common-solr.dir}/solrj" target="compile-core" inheritAll="false">
      <propertyset refid="uptodate.and.compiled.properties"/>
    </ant>
    <property name="solrj.compiled" value="true"/>
  </target>
  <target name="compile-test-solrj" description="Compile java client tests">
    <ant dir="${common-solr.dir}/solrj" target="compile-test" inheritAll="false">
      <propertyset refid="uptodate.and.compiled.properties"/>
    </ant>
    <property name="solrj.compiled" value="true"/>
  </target>
  <target name="dist-solrj" depends="init-dist"
          description="Creates the Solr-J JAR Distribution file.">
    <ant dir="${common-solr.dir}/solrj" target="dist" inheritall="false">
      <propertyset refid="uptodate.and.compiled.properties"/>
    </ant>
  </target>
  <target name="jar-solrj" description="Jar Solr-J">
    <ant dir="${common-solr.dir}/solrj" target="jar-core" inheritAll="false">
      <propertyset refid="uptodate.and.compiled.properties"/>
    </ant>
  </target>

  <!-- Solr test-framework targets -->
  <target name="compile-solr-test-framework" description="Compile the Solr test-framework" unless="solr.test.framework.compiled">
    <ant dir="${common-solr.dir}/test-framework" target="compile-core" inheritAll="false">
      <propertyset refid="uptodate.and.compiled.properties"/>
    </ant>
    <property name="solr.core.compiled" value="true"/>
    <property name="solr.test.framework.compiled" value="true"/>
  </target>

  <target name="jar-solr-test-framework" depends="compile-solr-test-framework">
    <ant dir="${common-solr.dir}/test-framework" target="jar-core" inheritAll="false">
      <propertyset refid="uptodate.and.compiled.properties"/>
    </ant>
  </target>

  <!-- resolve dependencies in the example (relied upon by compile/tests) -->
  <target name="resolve-example" unless="example.libs.uptodate">
    <ant dir="${common-solr.dir}/example/example-DIH" target="resolve" inheritAll="false">
      <propertyset refid="uptodate.and.compiled.properties"/>
    </ant>
    <property name="example.libs.uptodate" value="true"/>
  </target>

  <!-- resolve dependencies in the server directory (relied upon by compile/tests) -->
  <target name="resolve-server" unless="server.libs.uptodate">
    <ant dir="${common-solr.dir}/server" target="resolve" inheritAll="false">
      <propertyset refid="uptodate.and.compiled.properties"/>
    </ant>
    <property name="server.libs.uptodate" value="true"/>
  </target>

  <macrodef name="contrib-crawl">
    <attribute name="target" default=""/>
    <attribute name="failonerror" default="true"/>
    <sequential>
      <subant target="@{target}" failonerror="@{failonerror}" inheritall="false">
        <propertyset refid="uptodate.and.compiled.properties"/>
        <fileset dir="." includes="contrib/*/build.xml"/>
      </subant>
    </sequential>
  </macrodef>

  <target name="-compile-test-lucene-analysis">
    <ant dir="${common.dir}/analysis" target="compile-test" inheritAll="false">
      <propertyset refid="uptodate.and.compiled.properties"/>
    </ant>
  </target>

  <target name="-compile-test-lucene-queryparser">
    <ant dir="${common.dir}/queryparser" target="compile-test" inheritAll="false">
      <propertyset refid="uptodate.and.compiled.properties"/>
    </ant>
  </target>

  <target name="-compile-test-lucene-backward-codecs">
    <ant dir="${common.dir}/backward-codecs" target="compile-test" inheritAll="false">
      <propertyset refid="uptodate.and.compiled.properties"/>
    </ant>
  </target>

  <!-- Solr contrib targets -->
  <target name="-compile-analysis-extras">
    <ant dir="${common-solr.dir}/contrib/analysis-extras" target="compile" inheritAll="false">
      <propertyset refid="uptodate.and.compiled.properties"/>
    </ant>
  </target>

  <target name="compile-contrib" description="Compile contrib modules">
    <contrib-crawl target="compile-core"/>
  </target>

  <target name="compile-test-contrib" description="Compile contrib modules' tests">
    <contrib-crawl target="compile-test"/>
  </target>

  <target name="javadocs-contrib" description="Compile contrib modules">
    <contrib-crawl target="javadocs"/>
  </target>

  <target name="jar-contrib" description="Jar contrib modules">
    <contrib-crawl target="jar-core"/>
  </target>

  <target name="contribs-add-to-webapp">
    <mkdir dir="${dest}/web"/>
    <delete dir="${dest}/web" includes="**/*" failonerror="false"/>
    <contrib-crawl target="add-to-webapp"/>
  </target>

  <!-- Forbidden API Task, customizations for Solr -->
  <target name="-check-forbidden-all" depends="-init-forbidden-apis,compile-core,compile-test">
    <property prefix="ivyversions" file="${common.dir}/ivy-versions.properties"/><!-- for commons-io version -->
    <forbidden-apis suppressAnnotation="**.SuppressForbidden" classpathref="forbidden-apis.allclasses.classpath" targetVersion="${javac.release}">
      <signatures>
        <bundled name="jdk-unsafe"/>
        <bundled name="jdk-deprecated"/>
        <bundled name="jdk-non-portable"/>
        <bundled name="jdk-reflection"/>
        <bundled name="commons-io-unsafe-${ivyversions./commons-io/commons-io}"/>
        <fileset dir="${common.dir}/tools/forbiddenApis">
          <include name="base.txt" />
          <include name="servlet-api.txt" />
          <include name="solr.txt" />
        </fileset>
      </signatures>
      <fileset dir="${build.dir}/classes/java" excludes="${forbidden-base-excludes}"/>
      <fileset dir="${build.dir}/classes/test" excludes="${forbidden-tests-excludes}" erroronmissingdir="false"/>
    </forbidden-apis>
  </target>


  <!-- hack for now to disable *all* Solr tests on Jenkins when "tests.disable-solr" property is set -->
  <target name="test" unless="tests.disable-solr">
    <antcall target="common.test" inheritrefs="true" inheritall="true"/>
  </target>
<<<<<<< HEAD
=======

  <!-- In Solr we do not generate MR-JARs yet; disable completely so we do not accidentally patch -->
  <target name="patch-mrjar-classes"/>
>>>>>>> 2533fd1e
</project><|MERGE_RESOLUTION|>--- conflicted
+++ resolved
@@ -24,15 +24,9 @@
   <dirname file="${ant.file.common-solr}" property="common-solr.dir"/>
 
   <property name="Name" value="Solr" />
-<<<<<<< HEAD
   
   <!-- solr uses Java 11 -->
   <property name="javac.release" value="11"/>
-=======
-
-  <!-- solr uses Java 8 -->
-  <property name="javac.release" value="8"/>
->>>>>>> 2533fd1e
   <property name="javac.args" value="-Xlint:-deprecation"/>
   <property name="javac.profile.args" value=""/>
 
@@ -562,10 +556,4 @@
   <target name="test" unless="tests.disable-solr">
     <antcall target="common.test" inheritrefs="true" inheritall="true"/>
   </target>
-<<<<<<< HEAD
-=======
-
-  <!-- In Solr we do not generate MR-JARs yet; disable completely so we do not accidentally patch -->
-  <target name="patch-mrjar-classes"/>
->>>>>>> 2533fd1e
 </project>