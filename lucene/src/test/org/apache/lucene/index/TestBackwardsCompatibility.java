--- conflicted
+++ resolved
@@ -42,9 +42,7 @@
 import org.apache.lucene.search.TermQuery;
 import org.apache.lucene.store.CompoundFileDirectory;
 import org.apache.lucene.store.Directory;
-import org.apache.lucene.store.IOContext;
 import org.apache.lucene.store.RAMDirectory;
-import org.apache.lucene.store.IOContext.Context;
 import org.apache.lucene.util.Bits;
 import org.apache.lucene.util.BytesRef;
 import org.apache.lucene.util.LuceneTestCase;
@@ -538,11 +536,7 @@
       // figure out which field number corresponds to
       // "content", and then set our expected file names below
       // accordingly:
-<<<<<<< HEAD
-      CompoundFileReader cfsReader = new CompoundFileReader(dir, "_0.cfs", newIOContext(random));
-=======
-      CompoundFileDirectory cfsReader = dir.openCompoundInput("_0.cfs", 1024);
->>>>>>> a66a97c5
+      CompoundFileDirectory cfsReader = dir.openCompoundInput("_0.cfs", newIOContext(random));
       FieldInfos fieldInfos = new FieldInfos(cfsReader, "_0.fnm");
       int contentFieldIndex = -1;
       for (FieldInfo fi : fieldInfos) {
