package org.apache.lucene.index;

/**
 * Licensed to the Apache Software Foundation (ASF) under one or more
 * contributor license agreements.  See the NOTICE file distributed with
 * this work for additional information regarding copyright ownership.
 * The ASF licenses this file to You under the Apache License, Version 2.0
 * (the "License"); you may not use this file except in compliance with
 * the License.  You may obtain a copy of the License at
 *
 *     http://www.apache.org/licenses/LICENSE-2.0
 *
 * Unless required by applicable law or agreed to in writing, software
 * distributed under the License is distributed on an "AS IS" BASIS,
 * WITHOUT WARRANTIES OR CONDITIONS OF ANY KIND, either express or implied.
 * See the License for the specific language governing permissions and
 * limitations under the License.
 */

import java.io.IOException;
import java.io.File;

import org.apache.lucene.util.LuceneTestCase;
import junit.framework.TestSuite;
import junit.textui.TestRunner;

<<<<<<< HEAD
import org.apache.lucene.store.IOContext;
=======
import org.apache.lucene.store.CompoundFileDirectory;
>>>>>>> a66a97c5
import org.apache.lucene.store.IndexOutput;
import org.apache.lucene.store.Directory;
import org.apache.lucene.store.IndexInput;
import org.apache.lucene.store.SimpleFSDirectory;
import org.apache.lucene.store._TestHelper;
import org.apache.lucene.store.IOContext.Context;
import org.apache.lucene.util._TestUtil;


public class TestCompoundFile extends LuceneTestCase
{
    /** Main for running test case by itself. */
    public static void main(String args[]) {
        TestRunner.run (new TestSuite(TestCompoundFile.class));
//        TestRunner.run (new TestCompoundFile("testSingleFile"));
//        TestRunner.run (new TestCompoundFile("testTwoFiles"));
//        TestRunner.run (new TestCompoundFile("testRandomFiles"));
//        TestRunner.run (new TestCompoundFile("testClonedStreamsClosing"));
//        TestRunner.run (new TestCompoundFile("testReadAfterClose"));
//        TestRunner.run (new TestCompoundFile("testRandomAccess"));
//        TestRunner.run (new TestCompoundFile("testRandomAccessClones"));
//        TestRunner.run (new TestCompoundFile("testFileNotFound"));
//        TestRunner.run (new TestCompoundFile("testReadPastEOF"));

//        TestRunner.run (new TestCompoundFile("testIWCreate"));

    }


    private Directory dir;


    @Override
    public void setUp() throws Exception {
       super.setUp();
       File file = _TestUtil.getTempDir("testIndex");
       // use a simple FSDir here, to be sure to have SimpleFSInputs
       dir = new SimpleFSDirectory(file,null);
    }

    @Override
    public void tearDown() throws Exception {
       dir.close();
       super.tearDown();
    }

    /** Creates a file of the specified size with random data. */
    private void createRandomFile(Directory dir, String name, int size)
    throws IOException
    {
        IndexOutput os = dir.createOutput(name, newIOContext(random));
        for (int i=0; i<size; i++) {
            byte b = (byte) (Math.random() * 256);
            os.writeByte(b);
        }
        os.close();
    }

    /** Creates a file of the specified size with sequential data. The first
     *  byte is written as the start byte provided. All subsequent bytes are
     *  computed as start + offset where offset is the number of the byte.
     */
    private void createSequenceFile(Directory dir,
                                    String name,
                                    byte start,
                                    int size)
    throws IOException
    {
        IndexOutput os = dir.createOutput(name, newIOContext(random));
        for (int i=0; i < size; i++) {
            os.writeByte(start);
            start ++;
        }
        os.close();
    }


    private void assertSameStreams(String msg,
                                   IndexInput expected,
                                   IndexInput test)
    throws IOException
    {
        assertNotNull(msg + " null expected", expected);
        assertNotNull(msg + " null test", test);
        assertEquals(msg + " length", expected.length(), test.length());
        assertEquals(msg + " position", expected.getFilePointer(),
                                        test.getFilePointer());

        byte expectedBuffer[] = new byte[512];
        byte testBuffer[] = new byte[expectedBuffer.length];

        long remainder = expected.length() - expected.getFilePointer();
        while(remainder > 0) {
            int readLen = (int) Math.min(remainder, expectedBuffer.length);
            expected.readBytes(expectedBuffer, 0, readLen);
            test.readBytes(testBuffer, 0, readLen);
            assertEqualArrays(msg + ", remainder " + remainder, expectedBuffer,
                testBuffer, 0, readLen);
            remainder -= readLen;
        }
    }


    private void assertSameStreams(String msg,
                                   IndexInput expected,
                                   IndexInput actual,
                                   long seekTo)
    throws IOException
    {
        if(seekTo >= 0 && seekTo < expected.length())
        {
            expected.seek(seekTo);
            actual.seek(seekTo);
            assertSameStreams(msg + ", seek(mid)", expected, actual);
        }
    }



    private void assertSameSeekBehavior(String msg,
                                        IndexInput expected,
                                        IndexInput actual)
    throws IOException
    {
        // seek to 0
        long point = 0;
        assertSameStreams(msg + ", seek(0)", expected, actual, point);

        // seek to middle
        point = expected.length() / 2l;
        assertSameStreams(msg + ", seek(mid)", expected, actual, point);

        // seek to end - 2
        point = expected.length() - 2;
        assertSameStreams(msg + ", seek(end-2)", expected, actual, point);

        // seek to end - 1
        point = expected.length() - 1;
        assertSameStreams(msg + ", seek(end-1)", expected, actual, point);

        // seek to the end
        point = expected.length();
        assertSameStreams(msg + ", seek(end)", expected, actual, point);

        // seek past end
        point = expected.length() + 1;
        assertSameStreams(msg + ", seek(end+1)", expected, actual, point);
    }


    private void assertEqualArrays(String msg,
                                   byte[] expected,
                                   byte[] test,
                                   int start,
                                   int len)
    {
        assertNotNull(msg + " null expected", expected);
        assertNotNull(msg + " null test", test);

        for (int i=start; i<len; i++) {
            assertEquals(msg + " " + i, expected[i], test[i]);
        }
    }


    // ===========================================================
    //  Tests of the basic CompoundFile functionality
    // ===========================================================


    /** This test creates compound file based on a single file.
     *  Files of different sizes are tested: 0, 1, 10, 100 bytes.
     */
    public void testSingleFile() throws IOException {
        int data[] = new int[] { 0, 1, 10, 100 };
        for (int i=0; i<data.length; i++) {
            String name = "t" + data[i];
            createSequenceFile(dir, name, (byte) 0, data[i]);
<<<<<<< HEAD
            CompoundFileWriter csw = new CompoundFileWriter(dir, name + ".cfs", newIOContext(random));
            csw.addFile(name);
            csw.close();

            CompoundFileReader csr = new CompoundFileReader(dir, name + ".cfs", newIOContext(random));
            IndexInput expected = dir.openInput(name, newIOContext(random));
            IndexInput actual = csr.openInput(name, newIOContext(random));
=======
            CompoundFileDirectory csw = dir.createCompoundOutput(name + ".cfs");
            dir.copy(csw, name, name);
            csw.close();

            CompoundFileDirectory csr = dir.openCompoundInput(name + ".cfs", 1024);
            IndexInput expected = dir.openInput(name);
            IndexInput actual = csr.openInput(name);
>>>>>>> a66a97c5
            assertSameStreams(name, expected, actual);
            assertSameSeekBehavior(name, expected, actual);
            expected.close();
            actual.close();
            csr.close();
        }
    }


    /** This test creates compound file based on two files.
     *
     */
    public void testTwoFiles() throws IOException {
        createSequenceFile(dir, "d1", (byte) 0, 15);
        createSequenceFile(dir, "d2", (byte) 0, 114);

<<<<<<< HEAD
        CompoundFileWriter csw = new CompoundFileWriter(dir, "d.csf", newIOContext(random));
        csw.addFile("d1");
        csw.addFile("d2");
        csw.close();

        CompoundFileReader csr = new CompoundFileReader(dir, "d.csf", newIOContext(random));
        IndexInput expected = dir.openInput("d1", newIOContext(random));
        IndexInput actual = csr.openInput("d1", newIOContext(random));
=======
        CompoundFileDirectory csw = dir.createCompoundOutput("d.cfs");
        dir.copy(csw, "d1", "d1");
        dir.copy(csw, "d2", "d2");
        csw.close();

        CompoundFileDirectory csr = dir.openCompoundInput("d.cfs", 1024);
        IndexInput expected = dir.openInput("d1");
        IndexInput actual = csr.openInput("d1");
>>>>>>> a66a97c5
        assertSameStreams("d1", expected, actual);
        assertSameSeekBehavior("d1", expected, actual);
        expected.close();
        actual.close();

        expected = dir.openInput("d2", newIOContext(random));
        actual = csr.openInput("d2", newIOContext(random));
        assertSameStreams("d2", expected, actual);
        assertSameSeekBehavior("d2", expected, actual);
        expected.close();
        actual.close();
        csr.close();
    }

    /** This test creates a compound file based on a large number of files of
     *  various length. The file content is generated randomly. The sizes range
     *  from 0 to 1Mb. Some of the sizes are selected to test the buffering
     *  logic in the file reading code. For this the chunk variable is set to
     *  the length of the buffer used internally by the compound file logic.
     */
    public void testRandomFiles() throws IOException {
        // Setup the test segment
        String segment = "test";
        int chunk = 1024; // internal buffer size used by the stream
        createRandomFile(dir, segment + ".zero", 0);
        createRandomFile(dir, segment + ".one", 1);
        createRandomFile(dir, segment + ".ten", 10);
        createRandomFile(dir, segment + ".hundred", 100);
        createRandomFile(dir, segment + ".big1", chunk);
        createRandomFile(dir, segment + ".big2", chunk - 1);
        createRandomFile(dir, segment + ".big3", chunk + 1);
        createRandomFile(dir, segment + ".big4", 3 * chunk);
        createRandomFile(dir, segment + ".big5", 3 * chunk - 1);
        createRandomFile(dir, segment + ".big6", 3 * chunk + 1);
        createRandomFile(dir, segment + ".big7", 1000 * chunk);

        // Setup extraneous files
        createRandomFile(dir, "onetwothree", 100);
        createRandomFile(dir, segment + ".notIn", 50);
        createRandomFile(dir, segment + ".notIn2", 51);

        // Now test
<<<<<<< HEAD
        CompoundFileWriter csw = new CompoundFileWriter(dir, "test.cfs", newIOContext(random));
=======
        CompoundFileDirectory csw = dir.createCompoundOutput("test.cfs");
>>>>>>> a66a97c5
        final String data[] = new String[] {
            ".zero", ".one", ".ten", ".hundred", ".big1", ".big2", ".big3",
            ".big4", ".big5", ".big6", ".big7"
        };
        for (int i=0; i<data.length; i++) {
            String fileName = segment + data[i];
            dir.copy(csw, fileName, fileName);
        }
        csw.close();

<<<<<<< HEAD
        CompoundFileReader csr = new CompoundFileReader(dir, "test.cfs", newIOContext(random));
=======
        CompoundFileDirectory csr = dir.openCompoundInput("test.cfs", 1024);
>>>>>>> a66a97c5
        for (int i=0; i<data.length; i++) {
            IndexInput check = dir.openInput(segment + data[i], newIOContext(random));
            IndexInput test = csr.openInput(segment + data[i], newIOContext(random));
            assertSameStreams(data[i], check, test);
            assertSameSeekBehavior(data[i], check, test);
            test.close();
            check.close();
        }
        csr.close();
    }


    /** Setup a larger compound file with a number of components, each of
     *  which is a sequential file (so that we can easily tell that we are
     *  reading in the right byte). The methods sets up 20 files - f0 to f19,
     *  the size of each file is 1000 bytes.
     */
    private void setUp_2() throws IOException {
<<<<<<< HEAD
        CompoundFileWriter cw = new CompoundFileWriter(dir, "f.comp", newIOContext(random));
=======
        CompoundFileDirectory cw = dir.createCompoundOutput("f.comp");
>>>>>>> a66a97c5
        for (int i=0; i<20; i++) {
            createSequenceFile(dir, "f" + i, (byte) 0, 2000);
            String fileName = "f" + i;
            dir.copy(cw, fileName, fileName);
        }
        cw.close();
    }


    public void testReadAfterClose() throws IOException {
        demo_FSIndexInputBug(dir, "test");
    }

    private void demo_FSIndexInputBug(Directory fsdir, String file)
    throws IOException
    {
        // IOContext triggers different buffer sizes so we use default here
        // Setup the test file - we need more than 1024 bytes
        IndexOutput os = fsdir.createOutput(file, IOContext.DEFAULT);
        for(int i=0; i<2000; i++) {
            os.writeByte((byte) i);
        }
        os.close();

        IndexInput in = fsdir.openInput(file, IOContext.DEFAULT);

        // This read primes the buffer in IndexInput
        in.readByte();

        // Close the file
        in.close();

        // ERROR: this call should fail, but succeeds because the buffer
        // is still filled
        in.readByte();

        // ERROR: this call should fail, but succeeds for some reason as well
        in.seek(1099);

        try {
            // OK: this call correctly fails. We are now past the 1024 internal
            // buffer, so an actual IO is attempted, which fails
            in.readByte();
            fail("expected readByte() to throw exception");
        } catch (IOException e) {
          // expected exception
        }
    }

    public void testClonedStreamsClosing() throws IOException {
        setUp_2();
<<<<<<< HEAD
        CompoundFileReader cr = new CompoundFileReader(dir, "f.comp", newIOContext(random));
=======
        CompoundFileDirectory cr = dir.openCompoundInput("f.comp", 1024);
>>>>>>> a66a97c5

        // basic clone
        IndexInput expected = dir.openInput("f11", newIOContext(random));

        // this test only works for FSIndexInput
        assertTrue(_TestHelper.isSimpleFSIndexInput(expected));
        assertTrue(_TestHelper.isSimpleFSIndexInputOpen(expected));

<<<<<<< HEAD
        IndexInput one = cr.openInput("f11", newIOContext(random));
        assertTrue(isCSIndexInputOpen(one));
=======
        IndexInput one = cr.openInput("f11");
>>>>>>> a66a97c5

        IndexInput two = (IndexInput) one.clone();

        assertSameStreams("basic clone one", expected, one);
        expected.seek(0);
        assertSameStreams("basic clone two", expected, two);

        // Now close the first stream
        one.close();

        // The following should really fail since we couldn't expect to
        // access a file once close has been called on it (regardless of
        // buffering and/or clone magic)
        expected.seek(0);
        two.seek(0);
        assertSameStreams("basic clone two/2", expected, two);


        // Now close the compound reader
        cr.close();

        // The following may also fail since the compound stream is closed
        expected.seek(0);
        two.seek(0);
        //assertSameStreams("basic clone two/3", expected, two);


        // Now close the second clone
        two.close();
        expected.seek(0);
        two.seek(0);
        //assertSameStreams("basic clone two/4", expected, two);

        expected.close();
    }


    /** This test opens two files from a compound stream and verifies that
     *  their file positions are independent of each other.
     */
    public void testRandomAccess() throws IOException {
        setUp_2();
<<<<<<< HEAD
        CompoundFileReader cr = new CompoundFileReader(dir, "f.comp", newIOContext(random));
=======
        CompoundFileDirectory cr = dir.openCompoundInput("f.comp", 1024);
>>>>>>> a66a97c5

        // Open two files
        IndexInput e1 = dir.openInput("f11", newIOContext(random));
        IndexInput e2 = dir.openInput("f3", newIOContext(random));

        IndexInput a1 = cr.openInput("f11", newIOContext(random));
        IndexInput a2 = dir.openInput("f3", newIOContext(random));

        // Seek the first pair
        e1.seek(100);
        a1.seek(100);
        assertEquals(100, e1.getFilePointer());
        assertEquals(100, a1.getFilePointer());
        byte be1 = e1.readByte();
        byte ba1 = a1.readByte();
        assertEquals(be1, ba1);

        // Now seek the second pair
        e2.seek(1027);
        a2.seek(1027);
        assertEquals(1027, e2.getFilePointer());
        assertEquals(1027, a2.getFilePointer());
        byte be2 = e2.readByte();
        byte ba2 = a2.readByte();
        assertEquals(be2, ba2);

        // Now make sure the first one didn't move
        assertEquals(101, e1.getFilePointer());
        assertEquals(101, a1.getFilePointer());
        be1 = e1.readByte();
        ba1 = a1.readByte();
        assertEquals(be1, ba1);

        // Now more the first one again, past the buffer length
        e1.seek(1910);
        a1.seek(1910);
        assertEquals(1910, e1.getFilePointer());
        assertEquals(1910, a1.getFilePointer());
        be1 = e1.readByte();
        ba1 = a1.readByte();
        assertEquals(be1, ba1);

        // Now make sure the second set didn't move
        assertEquals(1028, e2.getFilePointer());
        assertEquals(1028, a2.getFilePointer());
        be2 = e2.readByte();
        ba2 = a2.readByte();
        assertEquals(be2, ba2);

        // Move the second set back, again cross the buffer size
        e2.seek(17);
        a2.seek(17);
        assertEquals(17, e2.getFilePointer());
        assertEquals(17, a2.getFilePointer());
        be2 = e2.readByte();
        ba2 = a2.readByte();
        assertEquals(be2, ba2);

        // Finally, make sure the first set didn't move
        // Now make sure the first one didn't move
        assertEquals(1911, e1.getFilePointer());
        assertEquals(1911, a1.getFilePointer());
        be1 = e1.readByte();
        ba1 = a1.readByte();
        assertEquals(be1, ba1);

        e1.close();
        e2.close();
        a1.close();
        a2.close();
        cr.close();
    }

    /** This test opens two files from a compound stream and verifies that
     *  their file positions are independent of each other.
     */
    public void testRandomAccessClones() throws IOException {
        setUp_2();
<<<<<<< HEAD
        CompoundFileReader cr = new CompoundFileReader(dir, "f.comp", newIOContext(random));
=======
        CompoundFileDirectory cr = dir.openCompoundInput("f.comp", 1024);
>>>>>>> a66a97c5

        // Open two files
        IndexInput e1 = cr.openInput("f11", newIOContext(random));
        IndexInput e2 = cr.openInput("f3", newIOContext(random));

        IndexInput a1 = (IndexInput) e1.clone();
        IndexInput a2 = (IndexInput) e2.clone();

        // Seek the first pair
        e1.seek(100);
        a1.seek(100);
        assertEquals(100, e1.getFilePointer());
        assertEquals(100, a1.getFilePointer());
        byte be1 = e1.readByte();
        byte ba1 = a1.readByte();
        assertEquals(be1, ba1);

        // Now seek the second pair
        e2.seek(1027);
        a2.seek(1027);
        assertEquals(1027, e2.getFilePointer());
        assertEquals(1027, a2.getFilePointer());
        byte be2 = e2.readByte();
        byte ba2 = a2.readByte();
        assertEquals(be2, ba2);

        // Now make sure the first one didn't move
        assertEquals(101, e1.getFilePointer());
        assertEquals(101, a1.getFilePointer());
        be1 = e1.readByte();
        ba1 = a1.readByte();
        assertEquals(be1, ba1);

        // Now more the first one again, past the buffer length
        e1.seek(1910);
        a1.seek(1910);
        assertEquals(1910, e1.getFilePointer());
        assertEquals(1910, a1.getFilePointer());
        be1 = e1.readByte();
        ba1 = a1.readByte();
        assertEquals(be1, ba1);

        // Now make sure the second set didn't move
        assertEquals(1028, e2.getFilePointer());
        assertEquals(1028, a2.getFilePointer());
        be2 = e2.readByte();
        ba2 = a2.readByte();
        assertEquals(be2, ba2);

        // Move the second set back, again cross the buffer size
        e2.seek(17);
        a2.seek(17);
        assertEquals(17, e2.getFilePointer());
        assertEquals(17, a2.getFilePointer());
        be2 = e2.readByte();
        ba2 = a2.readByte();
        assertEquals(be2, ba2);

        // Finally, make sure the first set didn't move
        // Now make sure the first one didn't move
        assertEquals(1911, e1.getFilePointer());
        assertEquals(1911, a1.getFilePointer());
        be1 = e1.readByte();
        ba1 = a1.readByte();
        assertEquals(be1, ba1);

        e1.close();
        e2.close();
        a1.close();
        a2.close();
        cr.close();
    }


    public void testFileNotFound() throws IOException {
        setUp_2();
<<<<<<< HEAD
        CompoundFileReader cr = new CompoundFileReader(dir, "f.comp", newIOContext(random));
=======
        CompoundFileDirectory cr = dir.openCompoundInput("f.comp", 1024);
>>>>>>> a66a97c5

        // Open two files
        try {
            cr.openInput("bogus", newIOContext(random));
            fail("File not found");

        } catch (IOException e) {
            /* success */
            //System.out.println("SUCCESS: File Not Found: " + e);
        }

        cr.close();
    }


    public void testReadPastEOF() throws IOException {
        setUp_2();
<<<<<<< HEAD
        CompoundFileReader cr = new CompoundFileReader(dir, "f.comp", newIOContext(random));
        IndexInput is = cr.openInput("f2", newIOContext(random));
=======
        CompoundFileDirectory cr = dir.openCompoundInput("f.comp", 1024);
        IndexInput is = cr.openInput("f2");
>>>>>>> a66a97c5
        is.seek(is.length() - 10);
        byte b[] = new byte[100];
        is.readBytes(b, 0, 10);

        try {
            is.readByte();
            fail("Single byte read past end of file");
        } catch (IOException e) {
            /* success */
            //System.out.println("SUCCESS: single byte read past end of file: " + e);
        }

        is.seek(is.length() - 10);
        try {
            is.readBytes(b, 0, 50);
            fail("Block read past end of file");
        } catch (IOException e) {
            /* success */
            //System.out.println("SUCCESS: block read past end of file: " + e);
        }

        is.close();
        cr.close();
    }

    /** This test that writes larger than the size of the buffer output
     * will correctly increment the file pointer.
     */
    public void testLargeWrites() throws IOException {
        IndexOutput os = dir.createOutput("testBufferStart.txt", newIOContext(random));

        byte[] largeBuf = new byte[2048];
        for (int i=0; i<largeBuf.length; i++) {
            largeBuf[i] = (byte) (Math.random() * 256);
        }

        long currentPos = os.getFilePointer();
        os.writeBytes(largeBuf, largeBuf.length);

        try {
            assertEquals(currentPos + largeBuf.length, os.getFilePointer());
        } finally {
            os.close();
        }

    }
    
   public void testAddExternalFile() throws IOException {
       createSequenceFile(dir, "d1", (byte) 0, 15);

       Directory newDir = newDirectory();
<<<<<<< HEAD
       CompoundFileWriter csw = new CompoundFileWriter(newDir, "d.csf", newIOContext(random));
       csw.addFile("d1", dir);
       csw.close();

       CompoundFileReader csr = new CompoundFileReader(newDir, "d.csf", newIOContext(random));
       IndexInput expected = dir.openInput("d1", newIOContext(random));
       IndexInput actual = csr.openInput("d1", newIOContext(random));
=======
       CompoundFileDirectory csw = newDir.createCompoundOutput("d.cfs");
       dir.copy(csw, "d1", "d1");
       csw.close();

       CompoundFileDirectory csr = newDir.openCompoundInput("d.cfs", 1024);
       IndexInput expected = dir.openInput("d1");
       IndexInput actual = csr.openInput("d1");
>>>>>>> a66a97c5
       assertSameStreams("d1", expected, actual);
       assertSameSeekBehavior("d1", expected, actual);
       expected.close();
       actual.close();
       csr.close();
       
       newDir.close();
   }
   
   
  public void testAppend() throws IOException {
    Directory newDir = newDirectory();
    CompoundFileDirectory csw = newDir.createCompoundOutput("d.cfs");
    int size = 5 + random.nextInt(128);
    for (int j = 0; j < 2; j++) {
      IndexOutput os = csw.createOutput("seg" + j + "_foo.txt");
      for (int i = 0; i < size; i++) {
        os.writeInt(i);
      }
      os.close();
      String[] listAll = newDir.listAll();
      assertEquals(1, listAll.length);
      assertEquals("d.cfs", listAll[0]);
    }
    createSequenceFile(dir, "d1", (byte) 0, 15);
    dir.copy(csw, "d1", "d1");
    String[] listAll = newDir.listAll();
    assertEquals(1, listAll.length);
    assertEquals("d.cfs", listAll[0]);
    csw.close();
    CompoundFileDirectory csr = newDir.openCompoundInput("d.cfs", 1024);
    for (int j = 0; j < 2; j++) {
      IndexInput openInput = csr.openInput("seg" + j + "_foo.txt");
      assertEquals(size * 4, openInput.length());
      for (int i = 0; i < size; i++) {
        assertEquals(i, openInput.readInt());
      }

      openInput.close();

    }
    IndexInput expected = dir.openInput("d1");
    IndexInput actual = csr.openInput("d1");
    assertSameStreams("d1", expected, actual);
    assertSameSeekBehavior("d1", expected, actual);
    expected.close();
    actual.close();
    csr.close();
    newDir.close();
  }
  
  public void testAppendTwice() throws IOException {
    Directory newDir = newDirectory();
    CompoundFileDirectory csw = newDir.createCompoundOutput("d.cfs");
    createSequenceFile(newDir, "d1", (byte) 0, 15);
    IndexOutput out = csw.createOutput("d.xyz");
    out.writeInt(0);
    try {
      newDir.copy(csw, "d1", "d1");
      fail("file does already exist");
    } catch (IOException e) {
      //
    }
    out.close();
    assertEquals(1, csw.listAll().length);
    assertEquals("d.xyz", csw.listAll()[0]);
   
    csw.close();

    CompoundFileDirectory cfr = newDir.openCompoundInput("d.cfs", 1024);
    assertEquals(1, cfr.listAll().length);
    assertEquals("d.xyz", cfr.listAll()[0]);
    cfr.close();
    newDir.close();
  }

}<|MERGE_RESOLUTION|>--- conflicted
+++ resolved
@@ -24,17 +24,12 @@
 import junit.framework.TestSuite;
 import junit.textui.TestRunner;
 
-<<<<<<< HEAD
-import org.apache.lucene.store.IOContext;
-=======
 import org.apache.lucene.store.CompoundFileDirectory;
->>>>>>> a66a97c5
 import org.apache.lucene.store.IndexOutput;
 import org.apache.lucene.store.Directory;
 import org.apache.lucene.store.IndexInput;
 import org.apache.lucene.store.SimpleFSDirectory;
 import org.apache.lucene.store._TestHelper;
-import org.apache.lucene.store.IOContext.Context;
 import org.apache.lucene.util._TestUtil;
 
 
@@ -207,23 +202,13 @@
         for (int i=0; i<data.length; i++) {
             String name = "t" + data[i];
             createSequenceFile(dir, name, (byte) 0, data[i]);
-<<<<<<< HEAD
-            CompoundFileWriter csw = new CompoundFileWriter(dir, name + ".cfs", newIOContext(random));
-            csw.addFile(name);
+            CompoundFileDirectory csw = dir.createCompoundOutput(name + ".cfs", newIOContext(random));
+            dir.copy(csw, name, name, newIOContext(random));
             csw.close();
 
-            CompoundFileReader csr = new CompoundFileReader(dir, name + ".cfs", newIOContext(random));
+            CompoundFileDirectory csr = dir.openCompoundInput(name + ".cfs", newIOContext(random));
             IndexInput expected = dir.openInput(name, newIOContext(random));
             IndexInput actual = csr.openInput(name, newIOContext(random));
-=======
-            CompoundFileDirectory csw = dir.createCompoundOutput(name + ".cfs");
-            dir.copy(csw, name, name);
-            csw.close();
-
-            CompoundFileDirectory csr = dir.openCompoundInput(name + ".cfs", 1024);
-            IndexInput expected = dir.openInput(name);
-            IndexInput actual = csr.openInput(name);
->>>>>>> a66a97c5
             assertSameStreams(name, expected, actual);
             assertSameSeekBehavior(name, expected, actual);
             expected.close();
@@ -240,25 +225,14 @@
         createSequenceFile(dir, "d1", (byte) 0, 15);
         createSequenceFile(dir, "d2", (byte) 0, 114);
 
-<<<<<<< HEAD
-        CompoundFileWriter csw = new CompoundFileWriter(dir, "d.csf", newIOContext(random));
-        csw.addFile("d1");
-        csw.addFile("d2");
+        CompoundFileDirectory csw = dir.createCompoundOutput("d.cfs", newIOContext(random));
+        dir.copy(csw, "d1", "d1", newIOContext(random));
+        dir.copy(csw, "d2", "d2", newIOContext(random));
         csw.close();
 
-        CompoundFileReader csr = new CompoundFileReader(dir, "d.csf", newIOContext(random));
+        CompoundFileDirectory csr = dir.openCompoundInput("d.cfs", newIOContext(random));
         IndexInput expected = dir.openInput("d1", newIOContext(random));
         IndexInput actual = csr.openInput("d1", newIOContext(random));
-=======
-        CompoundFileDirectory csw = dir.createCompoundOutput("d.cfs");
-        dir.copy(csw, "d1", "d1");
-        dir.copy(csw, "d2", "d2");
-        csw.close();
-
-        CompoundFileDirectory csr = dir.openCompoundInput("d.cfs", 1024);
-        IndexInput expected = dir.openInput("d1");
-        IndexInput actual = csr.openInput("d1");
->>>>>>> a66a97c5
         assertSameStreams("d1", expected, actual);
         assertSameSeekBehavior("d1", expected, actual);
         expected.close();
@@ -301,26 +275,18 @@
         createRandomFile(dir, segment + ".notIn2", 51);
 
         // Now test
-<<<<<<< HEAD
-        CompoundFileWriter csw = new CompoundFileWriter(dir, "test.cfs", newIOContext(random));
-=======
-        CompoundFileDirectory csw = dir.createCompoundOutput("test.cfs");
->>>>>>> a66a97c5
+        CompoundFileDirectory csw = dir.createCompoundOutput("test.cfs", newIOContext(random));
         final String data[] = new String[] {
             ".zero", ".one", ".ten", ".hundred", ".big1", ".big2", ".big3",
             ".big4", ".big5", ".big6", ".big7"
         };
         for (int i=0; i<data.length; i++) {
             String fileName = segment + data[i];
-            dir.copy(csw, fileName, fileName);
+            dir.copy(csw, fileName, fileName, newIOContext(random));
         }
         csw.close();
 
-<<<<<<< HEAD
-        CompoundFileReader csr = new CompoundFileReader(dir, "test.cfs", newIOContext(random));
-=======
-        CompoundFileDirectory csr = dir.openCompoundInput("test.cfs", 1024);
->>>>>>> a66a97c5
+        CompoundFileDirectory csr = dir.openCompoundInput("test.cfs", newIOContext(random));
         for (int i=0; i<data.length; i++) {
             IndexInput check = dir.openInput(segment + data[i], newIOContext(random));
             IndexInput test = csr.openInput(segment + data[i], newIOContext(random));
@@ -339,15 +305,11 @@
      *  the size of each file is 1000 bytes.
      */
     private void setUp_2() throws IOException {
-<<<<<<< HEAD
-        CompoundFileWriter cw = new CompoundFileWriter(dir, "f.comp", newIOContext(random));
-=======
-        CompoundFileDirectory cw = dir.createCompoundOutput("f.comp");
->>>>>>> a66a97c5
+        CompoundFileDirectory cw = dir.createCompoundOutput("f.comp", newIOContext(random));
         for (int i=0; i<20; i++) {
             createSequenceFile(dir, "f" + i, (byte) 0, 2000);
             String fileName = "f" + i;
-            dir.copy(cw, fileName, fileName);
+            dir.copy(cw, fileName, fileName, newIOContext(random));
         }
         cw.close();
     }
@@ -360,15 +322,14 @@
     private void demo_FSIndexInputBug(Directory fsdir, String file)
     throws IOException
     {
-        // IOContext triggers different buffer sizes so we use default here
         // Setup the test file - we need more than 1024 bytes
-        IndexOutput os = fsdir.createOutput(file, IOContext.DEFAULT);
+        IndexOutput os = fsdir.createOutput(file, newIOContext(random));
         for(int i=0; i<2000; i++) {
             os.writeByte((byte) i);
         }
         os.close();
 
-        IndexInput in = fsdir.openInput(file, IOContext.DEFAULT);
+        IndexInput in = fsdir.openInput(file, newIOContext(random));
 
         // This read primes the buffer in IndexInput
         in.readByte();
@@ -395,11 +356,7 @@
 
     public void testClonedStreamsClosing() throws IOException {
         setUp_2();
-<<<<<<< HEAD
-        CompoundFileReader cr = new CompoundFileReader(dir, "f.comp", newIOContext(random));
-=======
-        CompoundFileDirectory cr = dir.openCompoundInput("f.comp", 1024);
->>>>>>> a66a97c5
+        CompoundFileDirectory cr = dir.openCompoundInput("f.comp", newIOContext(random));
 
         // basic clone
         IndexInput expected = dir.openInput("f11", newIOContext(random));
@@ -408,12 +365,7 @@
         assertTrue(_TestHelper.isSimpleFSIndexInput(expected));
         assertTrue(_TestHelper.isSimpleFSIndexInputOpen(expected));
 
-<<<<<<< HEAD
         IndexInput one = cr.openInput("f11", newIOContext(random));
-        assertTrue(isCSIndexInputOpen(one));
-=======
-        IndexInput one = cr.openInput("f11");
->>>>>>> a66a97c5
 
         IndexInput two = (IndexInput) one.clone();
 
@@ -456,11 +408,7 @@
      */
     public void testRandomAccess() throws IOException {
         setUp_2();
-<<<<<<< HEAD
-        CompoundFileReader cr = new CompoundFileReader(dir, "f.comp", newIOContext(random));
-=======
-        CompoundFileDirectory cr = dir.openCompoundInput("f.comp", 1024);
->>>>>>> a66a97c5
+        CompoundFileDirectory cr = dir.openCompoundInput("f.comp", newIOContext(random));
 
         // Open two files
         IndexInput e1 = dir.openInput("f11", newIOContext(random));
@@ -539,11 +487,7 @@
      */
     public void testRandomAccessClones() throws IOException {
         setUp_2();
-<<<<<<< HEAD
-        CompoundFileReader cr = new CompoundFileReader(dir, "f.comp", newIOContext(random));
-=======
-        CompoundFileDirectory cr = dir.openCompoundInput("f.comp", 1024);
->>>>>>> a66a97c5
+        CompoundFileDirectory cr = dir.openCompoundInput("f.comp", newIOContext(random));
 
         // Open two files
         IndexInput e1 = cr.openInput("f11", newIOContext(random));
@@ -620,11 +564,7 @@
 
     public void testFileNotFound() throws IOException {
         setUp_2();
-<<<<<<< HEAD
-        CompoundFileReader cr = new CompoundFileReader(dir, "f.comp", newIOContext(random));
-=======
-        CompoundFileDirectory cr = dir.openCompoundInput("f.comp", 1024);
->>>>>>> a66a97c5
+        CompoundFileDirectory cr = dir.openCompoundInput("f.comp", newIOContext(random));
 
         // Open two files
         try {
@@ -642,13 +582,8 @@
 
     public void testReadPastEOF() throws IOException {
         setUp_2();
-<<<<<<< HEAD
-        CompoundFileReader cr = new CompoundFileReader(dir, "f.comp", newIOContext(random));
+        CompoundFileDirectory cr = dir.openCompoundInput("f.comp", newIOContext(random));
         IndexInput is = cr.openInput("f2", newIOContext(random));
-=======
-        CompoundFileDirectory cr = dir.openCompoundInput("f.comp", 1024);
-        IndexInput is = cr.openInput("f2");
->>>>>>> a66a97c5
         is.seek(is.length() - 10);
         byte b[] = new byte[100];
         is.readBytes(b, 0, 10);
@@ -700,23 +635,13 @@
        createSequenceFile(dir, "d1", (byte) 0, 15);
 
        Directory newDir = newDirectory();
-<<<<<<< HEAD
-       CompoundFileWriter csw = new CompoundFileWriter(newDir, "d.csf", newIOContext(random));
-       csw.addFile("d1", dir);
+       CompoundFileDirectory csw = newDir.createCompoundOutput("d.cfs", newIOContext(random));
+       dir.copy(csw, "d1", "d1", newIOContext(random));
        csw.close();
 
-       CompoundFileReader csr = new CompoundFileReader(newDir, "d.csf", newIOContext(random));
+       CompoundFileDirectory csr = newDir.openCompoundInput("d.cfs", newIOContext(random));
        IndexInput expected = dir.openInput("d1", newIOContext(random));
        IndexInput actual = csr.openInput("d1", newIOContext(random));
-=======
-       CompoundFileDirectory csw = newDir.createCompoundOutput("d.cfs");
-       dir.copy(csw, "d1", "d1");
-       csw.close();
-
-       CompoundFileDirectory csr = newDir.openCompoundInput("d.cfs", 1024);
-       IndexInput expected = dir.openInput("d1");
-       IndexInput actual = csr.openInput("d1");
->>>>>>> a66a97c5
        assertSameStreams("d1", expected, actual);
        assertSameSeekBehavior("d1", expected, actual);
        expected.close();
@@ -729,10 +654,10 @@
    
   public void testAppend() throws IOException {
     Directory newDir = newDirectory();
-    CompoundFileDirectory csw = newDir.createCompoundOutput("d.cfs");
+    CompoundFileDirectory csw = newDir.createCompoundOutput("d.cfs", newIOContext(random));
     int size = 5 + random.nextInt(128);
     for (int j = 0; j < 2; j++) {
-      IndexOutput os = csw.createOutput("seg" + j + "_foo.txt");
+      IndexOutput os = csw.createOutput("seg" + j + "_foo.txt", newIOContext(random));
       for (int i = 0; i < size; i++) {
         os.writeInt(i);
       }
@@ -742,14 +667,14 @@
       assertEquals("d.cfs", listAll[0]);
     }
     createSequenceFile(dir, "d1", (byte) 0, 15);
-    dir.copy(csw, "d1", "d1");
+    dir.copy(csw, "d1", "d1", newIOContext(random));
     String[] listAll = newDir.listAll();
     assertEquals(1, listAll.length);
     assertEquals("d.cfs", listAll[0]);
     csw.close();
-    CompoundFileDirectory csr = newDir.openCompoundInput("d.cfs", 1024);
+    CompoundFileDirectory csr = newDir.openCompoundInput("d.cfs", newIOContext(random));
     for (int j = 0; j < 2; j++) {
-      IndexInput openInput = csr.openInput("seg" + j + "_foo.txt");
+      IndexInput openInput = csr.openInput("seg" + j + "_foo.txt", newIOContext(random));
       assertEquals(size * 4, openInput.length());
       for (int i = 0; i < size; i++) {
         assertEquals(i, openInput.readInt());
@@ -758,8 +683,8 @@
       openInput.close();
 
     }
-    IndexInput expected = dir.openInput("d1");
-    IndexInput actual = csr.openInput("d1");
+    IndexInput expected = dir.openInput("d1", newIOContext(random));
+    IndexInput actual = csr.openInput("d1", newIOContext(random));
     assertSameStreams("d1", expected, actual);
     assertSameSeekBehavior("d1", expected, actual);
     expected.close();
@@ -770,12 +695,12 @@
   
   public void testAppendTwice() throws IOException {
     Directory newDir = newDirectory();
-    CompoundFileDirectory csw = newDir.createCompoundOutput("d.cfs");
+    CompoundFileDirectory csw = newDir.createCompoundOutput("d.cfs", newIOContext(random));
     createSequenceFile(newDir, "d1", (byte) 0, 15);
-    IndexOutput out = csw.createOutput("d.xyz");
+    IndexOutput out = csw.createOutput("d.xyz", newIOContext(random));
     out.writeInt(0);
     try {
-      newDir.copy(csw, "d1", "d1");
+      newDir.copy(csw, "d1", "d1", newIOContext(random));
       fail("file does already exist");
     } catch (IOException e) {
       //
@@ -786,7 +711,7 @@
    
     csw.close();
 
-    CompoundFileDirectory cfr = newDir.openCompoundInput("d.cfs", 1024);
+    CompoundFileDirectory cfr = newDir.openCompoundInput("d.cfs", newIOContext(random));
     assertEquals(1, cfr.listAll().length);
     assertEquals("d.xyz", cfr.listAll()[0]);
     cfr.close();
