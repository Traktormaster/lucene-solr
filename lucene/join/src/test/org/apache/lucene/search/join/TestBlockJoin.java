--- conflicted
+++ resolved
@@ -247,13 +247,8 @@
     }
   }
   
-<<<<<<< HEAD
   private StoredDocument getParentDoc(IndexReader reader, Filter parents, int childDocID) throws IOException {
-    final List<AtomicReaderContext> leaves = reader.getTopReaderContext().leaves();
-=======
-  private Document getParentDoc(IndexReader reader, Filter parents, int childDocID) throws IOException {
     final List<AtomicReaderContext> leaves = reader.leaves();
->>>>>>> 73b8ca65
     final int subIndex = ReaderUtil.subIndex(childDocID, leaves);
     final AtomicReaderContext leaf = leaves.get(subIndex);
     final FixedBitSet bits = (FixedBitSet) parents.getDocIdSet(leaf, null);
