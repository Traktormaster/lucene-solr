--- conflicted
+++ resolved
@@ -360,13 +360,8 @@
 
       // stats
       termState.docFreq = statsReader.readVInt();
-<<<<<<< HEAD
       //xif (DEBUG) System.out.println("    dF=" + state.docFreq);
-      if (ite.fr.fieldInfo.getIndexOptions() != IndexOptions.DOCS_ONLY) {
-=======
-      //if (DEBUG) System.out.println("    dF=" + state.docFreq);
       if (ite.fr.fieldInfo.getIndexOptions() != IndexOptions.DOCS) {
->>>>>>> 6d827b40
         termState.totalTermFreq = termState.docFreq + statsReader.readVLong();
         //xif (DEBUG) System.out.println("    totTF=" + state.totalTermFreq);
       }
